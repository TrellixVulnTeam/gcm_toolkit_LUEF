# ==============================================================
#                       GCMtools Plotting Class
# ==============================================================
#  This class incorporates all of GCMtools plotting
#  functionalities. We aim to have flexible and easy-to-use
#  plotting routines for the most common GCM data visualizations.
# ==============================================================

import numpy as np
import matplotlib.pyplot as plt


class Plotting:
    """
    The GCMtools plotting class to collect all predefined
    plotting routines.

    Attributes
    ----------
    p_unit : str
        The pressure units (bar or pascal) used in plotting methods.

    Methods
    -------
    isobaric_slice:
        Plot the isobaric slice of a given dataset at a certain pressure level.
    zonal_mean:
        Plot the zonal mean quantity of a given dataset.
    """

    def __init__(self):
        """
        Constructor for the GCMtools plotting class.

        Parameters
        ----------
        """


    def isobaric_slice(self, ds, var_key, p, time=-1, ax=None,
                       plot_windvectors=True, wind_kwargs=None, cbar_kwargs=None,
                       fs_labels=14, fs_ticks=11, title=None,
                       xlabel='Longitude (deg)', ylabel='Latitude (deg)',
                       **kwargs):
        """
        Plot an isobaric slice of the dataset and quantity at the given pressure
        level.

        Parameters
        ----------
        ds : DataSet
            A GCMtools-compatible dataset of a 3D climate simulation.
        var_key : str
            The key of the variable quantity that should be plotted.
        p : float
            Pressure level for the isobaric slice to be plotted, expressed in
            the units specified in the init-method.
        """
<<<<<<< HEAD
        if ax is None:
            fig= plt.figure()
            ax = plt.gca()
        if wind_kwargs is None:
            wind_kwargs = {}
        if cbar_kwargs is None:
            cbar_kwargs = {}

        # By default, the plotted...
        #   - pressure is the nearest to p
        #   - iteration is the last one
        this_p = ds.Z.sel(Z=p, method="nearest").values
        this_time = ds.time.isel(time=-1).values
        ds2d = ds.isel(time=-1).sel(Z=p, method='nearest')

        # Simple plot (with xarray.plot.pcolormesh)
        plotted = ds2d[var_key].plot(add_colorbar=False, **kwargs)

        # make own colorbar, as the automatic colorbar is hard to customize
        cbar = plt.colorbar(plotted, ax=ax, **cbar_kwargs)
        if 'label' in cbar_kwargs:  # look if a colorbar label is given
            cbar_label = cbar_kwargs['label']
        else:
            cbar_label = var_key    # if not, use label of the plotted quantity
        cbar.set_label(cbar_label, fontsize=fs_labels)

        # Overplot the wind vectors if needed
        if plot_windvectors:
            self.plot_horizontal_wind(ds2d, ax=ax, **wind_kwargs)

        # set other plot qualities
        ax.set_aspect('equal')
        xt=np.arange(-180, 181, 45)
        yt=np.arange(-90, 91, 45)
        plt.xticks(ticks=xt, labels=[str(n)+r'$^\circ$' for n in xt], fontsize=fs_ticks)
        plt.yticks(ticks=yt, labels=[str(n)+r'$^\circ$' for n in yt], fontsize=fs_ticks)
        ax.set_xlabel(xlabel, fontsize=fs_labels)
        ax.set_ylabel(ylabel, fontsize=fs_labels)
        if title is None:
            title = f'p = {this_p:.2e}, time = {this_time:.0f}'
        ax.set_title(title, fontsize=fs_labels)


    def plot_horizontal_wind(self, ds, ax=None, sample_one_in=1, arrowColor='k'):
        """
        Plot the horizontal wind speeds as vector arrows.

        Parameters
        ----------
        ds : DataSet
            A GCMtools-compatible dataset where only latitude and longitude are
            non-singleton dimensions.

        Returns
        -------
        arrows : matplotlib.quiver.Quiver
            Quiver object that has been plotted.
        """
        if ax is None:
            fig= plt.figure()
            ax = plt.gca()

        # reduce the number of arrows plotted by sampling every one in n coordinates
        i = sample_one_in
        arrows = ax.quiver(ds.U.coords['lon'][::i], ds.U.coords['lat'][::i],
                           ds.U.values[::i, ::i], ds.V.values[::i, ::i],
                           pivot='mid', color=arrowColor)
        # TODO: perhaps use quiverkey to add a legend to the arrow length

        return arrows

=======
        p_unit = ds.attrs.get('p_unit')
        print('We are working in units: ' + p_unit)
        # TODO: implement
        pass
>>>>>>> ca954e42

    def zonal_mean(self, ds, var_key):
        """
        Plot a zonal mean average of a quantity for the given dataset.

        Parameters
        ----------
        ds : DataSet
            A GCMtools-compatible dataset of a 3D climate simulation.
        var_key : str
            The key of the variable quantity that should be plotted.
        """
        # TODO: implement
        pass<|MERGE_RESOLUTION|>--- conflicted
+++ resolved
@@ -56,7 +56,6 @@
             Pressure level for the isobaric slice to be plotted, expressed in
             the units specified in the init-method.
         """
-<<<<<<< HEAD
         if ax is None:
             fig= plt.figure()
             ax = plt.gca()
@@ -64,6 +63,9 @@
             wind_kwargs = {}
         if cbar_kwargs is None:
             cbar_kwargs = {}
+            
+        # set pressure unit
+        p_unit = ds.attrs.get('p_unit')
 
         # By default, the plotted...
         #   - pressure is the nearest to p
@@ -128,12 +130,6 @@
 
         return arrows
 
-=======
-        p_unit = ds.attrs.get('p_unit')
-        print('We are working in units: ' + p_unit)
-        # TODO: implement
-        pass
->>>>>>> ca954e42
 
     def zonal_mean(self, ds, var_key):
         """
